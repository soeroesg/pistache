--- conflicted
+++ resolved
@@ -89,17 +89,6 @@
     endif ()
 endif ()
 
-<<<<<<< HEAD
-=======
-if (BUILD_SHARED_LIBS)
-    set_target_properties(pistache_shared PROPERTIES
-        OUTPUT_NAME ${PROJECT_NAME}
-        VERSION ${pistache_VERSION}
-        SOVERSION "${pistache_VERSION_MAJOR}.${pistache_VERSION_MINOR}"
-    )
-endif ()
->>>>>>> 3105cdd4
-
 # cmake package install
 install(
     TARGETS ${PISTACHE_TARGETS}
