# SPDX-FileCopyrightText: 2015 Mathieu Stefani
#
# SPDX-License-Identifier: Apache-2.0

cmake_minimum_required (VERSION 3.10)

set(CMAKE_CXX_STANDARD 17)
set(CMAKE_CXX_STANDARD_REQUIRED ON)
set(CMAKE_CXX_EXTENSIONS OFF)

# @Feb/2024 - CMAKE_BUILD_TYPE_INIT is not defined in cmake documentation?
# CMAKE_BUILD_TYPE is defined however
# set(CMAKE_BUILD_TYPE_INIT Release)

# Options are here, before project command, so we can use them in
# choosing whether to set CMAKE_OSX_DEPLOYMENT_TARGET
option(BUILD_SHARED_LIBS "build shared library" ON)
option(PISTACHE_BUILD_TESTS "build tests alongside the project" ON)
option(PISTACHE_ENABLE_FLAKY_TESTS "if tests are built, also run ones that are known to be flaky" OFF)
option(PISTACHE_ENABLE_NETWORK_TESTS "if tests are built, run ones needing network access" OFF)
option(PISTACHE_USE_SSL "add support for SSL server" OFF)
option(PISTACHE_PIC "Enable pistache PIC" ON) # Position-independent code lib
option(PISTACHE_BUILD_FUZZ "Build fuzzer for oss-fuzz" OFF)

string(TOLOWER "${CMAKE_HOST_SYSTEM_NAME}" CMAKE_HOST_SYSTEM_NAME_LOWER)

if (CMAKE_HOST_SYSTEM_NAME_LOWER MATCHES "darwin")
  if (PISTACHE_BUILD_TESTS OR PISTACHE_ENABLE_FLAKY_TESTS OR
      PISTACHE_ENABLE_NETWORK_TESTS)
    # On macOS (Dec/2023, Sonoma 14.2.1), GTest, installed by brew, used
    # by pistache tests, requires macOS 14 or later

    # Note: Must set CMAKE_OSX_DEPLOYMENT_TARGET before project
    # command which means we can't test CMAKE_CXX_COMPILER_ID or APPLE
    # which are not set until after project command
    set(ENV{MACOSX_DEPLOYMENT_TARGET} "14.0")
    set(CMAKE_OSX_DEPLOYMENT_TARGET "14.0")
  endif()
endif()

file(READ "version.txt" VERSION_FILE_RAW)
string(STRIP "${VERSION_FILE_RAW}" VERSION_FILE)

project (pistache
    LANGUAGES C CXX
    VERSION ${VERSION_FILE})

# Must have "project" before can check for Clang/Apple/CMAKE_SYSTEM_PROCESSOR
if(CMAKE_CXX_COMPILER_ID MATCHES "Clang" AND APPLE AND
    CMAKE_SYSTEM_PROCESSOR MATCHES "arm64")
  set(CMAKE_OSX_ARCHITECTURES "arm64" CACHE INTERNAL "" FORCE)
endif()

if(CMAKE_BUILD_TYPE MATCHES "Debug")
  add_compile_options(-DDEBUG=1)
endif()

# add_compile_options(-fsanitize=address)
# add_link_options(-fsanitize=address)

add_compile_options(-Wall -Wextra -Wpedantic -Wconversion -Wno-sign-conversion -Wno-missing-field-initializers)

# require fat LTO objects in static library
if(CMAKE_INTERPROCEDURAL_OPTIMIZATION OR CMAKE_CXX_FLAGS MATCHES "-flto" OR CMAKE_CXX_FLAGS MATCHES "-flto=thin")
    if(CMAKE_CXX_COMPILER_ID MATCHES "GNU")
        add_compile_options(-ffat-lto-objects)
    elseif(CMAKE_CXX_COMPILER_ID MATCHES "Clang")
        add_compile_options(-flto=full)
    endif()
endif()

# On Linux, libraries by default compile allowing external symbols to be
# unresolved until the time of linking an executable (i.e. of linking
# the library to the executable). On macOS by contrast we need to define
# this "-undefined dynamic_lookup" option to avoid link errors on
# linking the library when there are external dependencies
if(CMAKE_CXX_COMPILER_ID MATCHES "Clang" AND APPLE)
set(CMAKE_SHARED_LIBRARY_CREATE_CXX_FLAGS "${CMAKE_SHARED_LIBRARY_CREATE_CXX_FLAGS} -undefined dynamic_lookup")
endif()

set(THREADS_PREFER_PTHREAD_FLAG ON)
find_package(Threads REQUIRED)

if (PISTACHE_USE_SSL)
    find_package(OpenSSL REQUIRED COMPONENTS SSL Crypto)
endif ()

# Set version numbers in a header file
set(VERSION_MAJOR    ${pistache_VERSION_MAJOR})
set(VERSION_MINOR    ${pistache_VERSION_MINOR})
set(VERSION_PATCH    ${pistache_VERSION_PATCH})
set(VERSION_GIT_DATE ${pistache_VERSION_TWEAK})
configure_file (
    "include/pistache/version.h.in"
    "include/pistache/version.h"
    @ONLY
)

# cmake package config
set(CONFIG_INSTALL_DIR "lib/cmake/${PROJECT_NAME}")
set(GENERATED_DIR "${CMAKE_CURRENT_BINARY_DIR}/generated")
set(VERSION_CONFIG_FILE "${GENERATED_DIR}/${PROJECT_NAME}ConfigVersion.cmake")
set(PROJECT_CONFIG_FILE "${GENERATED_DIR}/${PROJECT_NAME}Config.cmake")
set(TARGETS_EXPORT_NAME "${PROJECT_NAME}Targets")
include(CMakePackageConfigHelpers)
configure_package_config_file(
    "${PROJECT_SOURCE_DIR}/cmake/pistacheConfig.cmake.in"
    "${PROJECT_CONFIG_FILE}"
    INSTALL_DESTINATION "${CONFIG_INSTALL_DIR}"
)
write_basic_package_version_file(
    "${VERSION_CONFIG_FILE}"
    VERSION "${${PROJECT_NAME}_VERSION}"
    COMPATIBILITY SameMajorVersion
)

# src
add_subdirectory(src)

# For info on GTest::gtest GTest::gmock_main, see Pistache's
# tests/CMakeLists.txt
if (PISTACHE_BUILD_TESTS)
    include(CTest)
    find_package(GTest QUIET)
    if (NOT GTEST_FOUND)
    message("GoogleTest not found. Consider installing it on your system. Downloading it from source...")
    include(FetchContent)
        FetchContent_Declare(
            googletest
            GIT_REPOSITORY https://github.com/google/googletest.git
            GIT_TAG "origin/main"
            GIT_SHALLOW true
        )
        set(BUILD_GMOCK OFF CACHE BOOL "")
        FetchContent_GetProperties(googletest)
        if(NOT googletest_POPULATED)
            FetchContent_Populate(googletest)
            add_subdirectory(${googletest_SOURCE_DIR} ${googletest_BINARY_DIR})
        endif()
    endif()
    add_subdirectory(tests)
endif()

if (PISTACHE_BUILD_FUZZ) 
    add_subdirectory(tests/fuzzers)
endif()

# format target

add_custom_target(format
    COMMAND
        ./tools/format.sh
    WORKING_DIRECTORY
        ${CMAKE_CURRENT_SOURCE_DIR}
)
<<<<<<< HEAD
=======

# CMake 3.21 defines this automatically
if (PROJECT_IS_TOP_LEVEL OR CMAKE_CURRENT_SOURCE_DIR STREQUAL CMAKE_SOURCE_DIR)
    install(CODE "message(FATAL_ERROR \"Please use Meson to install Pistache.
See the README for details: https://github.com/pistacheio/pistache#building-from-source\")")
endif()
>>>>>>> 3105cdd4
<|MERGE_RESOLUTION|>--- conflicted
+++ resolved
@@ -152,13 +152,4 @@
         ./tools/format.sh
     WORKING_DIRECTORY
         ${CMAKE_CURRENT_SOURCE_DIR}
-)
-<<<<<<< HEAD
-=======
-
-# CMake 3.21 defines this automatically
-if (PROJECT_IS_TOP_LEVEL OR CMAKE_CURRENT_SOURCE_DIR STREQUAL CMAKE_SOURCE_DIR)
-    install(CODE "message(FATAL_ERROR \"Please use Meson to install Pistache.
-See the README for details: https://github.com/pistacheio/pistache#building-from-source\")")
-endif()
->>>>>>> 3105cdd4
+)